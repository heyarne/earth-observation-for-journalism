--- conflicted
+++ resolved
@@ -3,22 +3,14 @@
 - file: "README.md"
 - part: "Data Retrieval and Processing"
   chapters:
-<<<<<<< HEAD
-  - file: "sources/01 Overview.md"
-=======
   - file: "sources/01-overview.md"
->>>>>>> 43f88aa6
   - file: "sources/01a-download-process.ipynb"
   - file: "sources/01b-visualization.ipynb"
   - file: "sources/01c-coverage-analysis.ipynb"
   - file: "sources/01d-true-color-mosaic.ipynb"
 - part: "Spectral Indices"
   chapters:
-<<<<<<< HEAD
-  - file: "sources/02 Overview.md"
-=======
   - file: "sources/02-overview.md"
->>>>>>> 43f88aa6
   - file: "sources/02a-area-of-interest-definition-and-product-download.ipynb"
   - file: "sources/02b-ndvi.ipynb"
     sections:
@@ -29,11 +21,7 @@
   - file: "sources/02e-spectral-indices.ipynb"
 - part: "Burn Ratio Calculations"
   chapters:
-<<<<<<< HEAD
-  - file: "sources/03 Overview.md"
-=======
   - file: "sources/03-overview.md"
->>>>>>> 43f88aa6
   - file: "sources/03a-forest-fire-product-downloads.ipynb"
   - file: "sources/03b-forest-fires-2018-and-2019.ipynb"
   - file: "sources/03c-dnbr.ipynb"
